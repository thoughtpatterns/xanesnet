{
    "x_path": "/data/datasets/fe/default/xyz_train",
    "y_path": "/data/datasets/fe/default/xanes_train",

    "descriptor_type": "wacsf",
    "descriptor_params": {
        "r_min": 1.0,
        "r_max": 6.0,
        "n_g2": 16,
        "n_g4": 32
    },

    "hyperparams": {
        "n_hl": 2,
<<<<<<< HEAD
        "hl_ini_dim": 256,
        "hl_shrink": 0.5,
        "activation": "tanh",
        "loss": "mse",
        "lr": 0.00001,
        "dropout": 0.20,
=======
        "hl_ini_dim": 512,
        "hl_shrink": 1.0,
        "activation": "tanh",
        "loss": "mse",
        "lr": 0.0001,
        "dropout": 0.25,
>>>>>>> c41b7edd
        "kernel_init": "he_uniform",
        "bias_init": "zeros"
    },

    "kfold_params": {
        "n_splits": 5,
        "n_repeats": 5
    },

    "seed": 2021,

<<<<<<< HEAD
    "epochs": 100,
=======
    "epochs": 512,
>>>>>>> c41b7edd

    "variance_threshold": 0.0

}<|MERGE_RESOLUTION|>--- conflicted
+++ resolved
@@ -12,21 +12,13 @@
 
     "hyperparams": {
         "n_hl": 2,
-<<<<<<< HEAD
-        "hl_ini_dim": 256,
-        "hl_shrink": 0.5,
-        "activation": "tanh",
-        "loss": "mse",
-        "lr": 0.00001,
-        "dropout": 0.20,
-=======
         "hl_ini_dim": 512,
         "hl_shrink": 1.0,
         "activation": "tanh",
         "loss": "mse",
         "lr": 0.0001,
         "dropout": 0.25,
->>>>>>> c41b7edd
+
         "kernel_init": "he_uniform",
         "bias_init": "zeros"
     },
@@ -38,11 +30,7 @@
 
     "seed": 2021,
 
-<<<<<<< HEAD
     "epochs": 100,
-=======
-    "epochs": 512,
->>>>>>> c41b7edd
 
     "variance_threshold": 0.0
 
