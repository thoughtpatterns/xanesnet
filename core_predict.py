"""
XANESNET
Copyright (C) 2021  Conor D. Rankine

This program is free software: you can redistribute it and/or modify it under
the terms of the GNU General Public License as published by the Free Software 
Foundation, either Version 3 of the License, or (at your option) any later 
version.

This program is distributed in the hope that it will be useful, but WITHOUT ANY
WARRANTY; without even the implied warranty of MERCHANTABILITY or FITNESS FOR A 
PARTICULAR PURPOSE. See the GNU General Public License for more details.

You should have received a copy of the GNU General Public License along with 
this program.  If not, see <https://www.gnu.org/licenses/>.
"""

###############################################################################
############################### LIBRARY IMPORTS ###############################
###############################################################################

import numpy as np
import pickle as pickle
import tqdm as tqdm

from pathlib import Path

from inout import load_xyz
from inout import load_xanes
from inout import save_xanes
from utils import unique_path
from utils import list_filestems
from utils import linecount
from structure.rdc import RDC
from structure.wacsf import WACSF
from spectrum.xanes import XANES

import torch
from sklearn.metrics import mean_squared_error
<<<<<<< HEAD


def y_predict_dim(y_predict, ids, model_dir):
    if y_predict.ndim == 1:
        if len(ids) == 1:
            y_predict = y_predict.reshape(-1, y_predict.size)
        else:
            y_predict = y_predict.reshape(y_predict.size, -1)
    print(">> ...predicted Y data!\n")

    with open(model_dir / "dataset.npz", "rb") as f:
        e = np.load(f)["e"]

    return y_predict, e

=======
import seaborn as sns
import matplotlib.pyplot as plt
>>>>>>> 2e425b6a

###############################################################################
################################ MAIN FUNCTION ################################
###############################################################################


def main(mode: str, model_mode: str, model_dir: str, x_path: str, y_path: str):
    """
    PREDICT. The model state is restored from a model directory containing
    serialised scaling/pipeline objects and the serialised model, .xyz (X)
    data are loaded and transformed, and the model is used to predict XANES
    spectral (Y) data; convolution of the Y data is also possible if
    {conv_params} are provided (see xanesnet/convolute.py).

    Args:
        model_dir (str): The path to a model.[?] directory created by
            the LEARN routine.
        x_path (str): The path to the .xyz (X) data; expects a directory
            containing .xyz files.
    """

    model_dir = Path(model_dir)

    xyz_path = Path(x_path) if x_path is not None else None
    xanes_path = Path(y_path) if y_path is not None else None

    if xyz_path is not None and xanes_path is not None:
        ids = list(set(list_filestems(xyz_path)) & set(list_filestems(xanes_path)))
    elif xyz_path is None:
        ids = list(set(list_filestems(xanes_path)))
    elif xanes_path is None:
        ids = list(set(list_filestems(xyz_path)))

    ids.sort()

    predict_dir = unique_path(Path("."), "predictions")
    predict_dir.mkdir()

    with open(model_dir / "descriptor.pickle", "rb") as f:
        descriptor = pickle.load(f)

    n_samples = len(ids)

    if xyz_path is not None:
        n_x_features = descriptor.get_len()
        xyz_data = np.full((n_samples, n_x_features), np.nan)
        print(">> preallocated {}x{} array for X data...".format(*xyz_data.shape))

    if xanes_path is not None:
        n_y_features = linecount(xanes_path / f"{ids[0]}.txt") - 2
        xanes_data = np.full((n_samples, n_y_features), np.nan)
        print(">> preallocated {}y{} array for Y data...".format(*xanes_data.shape))

    print(">> ...everything preallocated!\n")

    print(">> loading data into array(s)...")
<<<<<<< HEAD
    if xyz_path is not None:
        for i, id_ in enumerate(tqdm.tqdm(ids)):
            with open(xyz_path / f"{id_}.xyz", "r") as f:
                atoms = load_xyz(f)
            xyz_data[i, :] = descriptor.transform(atoms)

    if xanes_path is not None:
        for i, id_ in enumerate(tqdm.tqdm(ids)):
            with open(xanes_path / f"{id_}.txt", "r") as f:
                xanes = load_xanes(f)
                e, xanes_data[i, :] = xanes.spectrum
=======
    for i, id_ in enumerate(tqdm.tqdm(ids)):
        with open(x_path / f"{id_}.xyz", "r") as f:
            atoms = load_xyz(f)
        x[i, :] = descriptor.transform(atoms)
        with open(y_path / f"{id_}.txt", "r") as f:
            xanes = load_xanes(f)
            e, y[i, :] = xanes.spectrum
>>>>>>> 2e425b6a
    print(">> ...loaded!\n")

    model = torch.load(model_dir / "model.pt", map_location=torch.device("cpu"))
    model.eval()
    print("Loaded model from disk")

    if model_mode == "mlp" or model_mode == "cnn":

<<<<<<< HEAD
        if mode == "predict_xyz":

            print("predict xyz structure")
=======
    print(">> predicting Y data with neural net...")
>>>>>>> 2e425b6a

            xanes = torch.from_numpy(xanes_data)
            xanes = xanes.float()

<<<<<<< HEAD
            pred_xyz = model(xanes)
=======
    print(mean_squared_error(y, y_predict.detach().numpy()))
>>>>>>> 2e425b6a

            y = xyz_data
            y_predict = pred_xyz

        elif mode == "predict_xanes":

            print("predict xanes structure")

            xyz = torch.from_numpy(xyz_data)
            xyz = xyz.float()

            pred_xanes = model(xyz)

            y = xanes_data
            y_predict = pred_xanes

        print("MSE y to y pred : ", mean_squared_error(y, y_predict.detach().numpy()))

        y_predict, e = y_predict_dim(y_predict, ids, model_dir)
        from plot import plot_predict

        plot_predict(ids, y, y_predict, e, predict_dir, mode)

    elif model_mode == "ae_mlp" or model_mode == "ae_cnn":

        if mode == "predict_xyz":

            print("predict xyz structure")

            xanes = torch.from_numpy(xanes_data)
            xanes = xanes.float()

            recon_xanes, pred_xyz = model(xanes)

            x = xanes
            x_recon = recon_xanes
            y = xyz_data
            y_predict = pred_xyz

        elif mode == "predict_xanes":

            print("predict xyz structure")

            xyz = torch.from_numpy(xyz_data)
            xyz = xyz.float()

            recon_xyz, pred_xanes = model(xyz)

            x = xyz
            x_recon = recon_xyz
            y = xanes_data
            y_predict = pred_xanes

        print("MSE x to x recon : ", mean_squared_error(x, x_recon.detach().numpy()))
        print("MSE y to y pred : ", mean_squared_error(y, y_predict.detach().numpy()))

        y_predict, e = y_predict_dim(y_predict, ids, model_dir)
        from plot import plot_ae_predict

        plot_ae_predict(ids, y, y_predict, x, x_recon, e, predict_dir, mode)

    elif model_mode == "aegan_mlp" or model_mode == "aegan_cnn":

        # Convert to float
        if xyz_path is not None:
            x = torch.tensor(xyz_data).float()
        if xanes_path is not None:
            y = torch.tensor(xanes_data).float()

        print(">> Reconstructing and predicting data with neural net...")

        if xyz_path is not None:
            x_recon = model.reconstruct_structure(x).detach().numpy()
            y_pred = model.predict_spectrum(x).detach().numpy()
            print(
                f">> Reconstruction error (structure) = {mean_squared_error(x,x_recon):.4f}"
            )

        if xanes_path is not None:
            y_recon = model.reconstruct_spectrum(y).detach().numpy()
            x_pred = model.predict_structure(y).detach().numpy()
            print(
                f">> Reconstruction error (spectrum) =  {mean_squared_error(y,y_recon):.4f}"
            )

        if xyz_path is not None and xanes_path is not None:  # Get prediction errors
            print(
                f">> Prediction error (structure) =     {mean_squared_error(x,x_pred):.4f}"
            )
            print(
                f">> Prediction error (spectrum) =      {mean_squared_error(y,y_pred):.4f}"
            )

        print(">> ...done!\n")

        print(">> Saving predictions and reconstructions...")

        if xyz_path is not None:
            with open(model_dir / "dataset.npz", "rb") as f:
                e = np.load(f)["e"]
            for id_, y_pred_ in tqdm.tqdm(zip(ids, y_pred)):
                with open(predict_dir / f"spectrum_{id_}.txt", "w") as f:
                    save_xanes(f, XANES(e, y_pred_))

        # TODO: save structure in .xyz format?
        if xanes_path is not None:
            for id_, x_pred_ in tqdm.tqdm(zip(ids, x_pred)):
                with open(predict_dir / f"structure_{id_}.txt", "w") as f:
                    np.savetxt(f, x_pred_)

        print(">> ...done!\n")

        print(">> Plotting reconstructions and predictions...")

        plots_dir = unique_path(Path("."), "plots_predictions")
        plots_dir.mkdir()

        if xyz_path is not None and xanes_path is not None:
            from plot import plot_aegan_predict

            plot_aegan_predict(ids, x, y, x_recon, y_recon, x_pred, y_pred, plots_dir)

        elif x_path is not None:
            from plot import plot_aegan_spectrum

            plot_aegan_spectrum(ids, x, x_recon, y_pred, plots_dir)

        elif y_path is not None:
            from plot import plot_aegan_structure

            plot_aegan_structure(ids, y, y_recon, x_pred, plots_dir)

        if x_path is not None and y_path is not None:

            print(">> Plotting and saving cosine-similarity...")

            analysis_dir = unique_path(Path("."), "analysis")
            analysis_dir.mkdir()

            from plot import plot_cosine_similarity

<<<<<<< HEAD
            plot_cosine_similarity(x, y, x_recon, y_recon, x_pred, y_pred, analysis_dir)

            print("...saved!\n")

=======
    print(">> saving Y data predictions...")

    total_y = []
    total_y_pred = []
    for id_, y_predict_, y_ in tqdm.tqdm(zip(ids, y_predict, y)):
        sns.set()
        plt.figure()
        plt.plot(y_predict_.detach().numpy(), label="prediction")
        plt.plot(y_, label="target")
        plt.legend(loc="upper right")
        total_y.append(y_)
        total_y_pred.append(y_predict_.detach().numpy())

        with open(predict_dir / f"{id_}.txt", "w") as f:
            save_xanes(f, XANES(e, y_predict_.detach().numpy()))
            plt.savefig(predict_dir / f"{id_}.pdf")

        plt.close()

    total_y = np.asarray(total_y)
    total_y_pred = np.asarray(total_y_pred)

    # plotting the average loss
    sns.set_style("dark")
    plt.figure()

    mean_y = np.mean(total_y, axis=0)
    stddev_y = np.std(total_y, axis=0)
    plt.plot(mean_y, label="target")

    plt.fill_between(
        np.arange(mean_y.shape[0]),
        mean_y + stddev_y,
        mean_y - stddev_y,
        alpha=0.4,
        linewidth=0,
    )

    mean_y_pred = np.mean(total_y_pred, axis=0)
    stddev_y_pred = np.std(total_y_pred, axis=0)
    plt.plot(mean_y_pred, label="prediction")
    plt.fill_between(
        np.arange(mean_y_pred.shape[0]),
        mean_y_pred + stddev_y_pred,
        mean_y_pred - stddev_y_pred,
        alpha=0.4,
        linewidth=0,
    )

    plt.legend(loc="best")
    plt.grid()
    plt.savefig(predict_dir / "plot.pdf")

    plt.show()

    print("...saved!\n")

>>>>>>> 2e425b6a
    return 0<|MERGE_RESOLUTION|>--- conflicted
+++ resolved
@@ -37,7 +37,6 @@
 
 import torch
 from sklearn.metrics import mean_squared_error
-<<<<<<< HEAD
 
 
 def y_predict_dim(y_predict, ids, model_dir):
@@ -53,10 +52,6 @@
 
     return y_predict, e
 
-=======
-import seaborn as sns
-import matplotlib.pyplot as plt
->>>>>>> 2e425b6a
 
 ###############################################################################
 ################################ MAIN FUNCTION ################################
@@ -113,7 +108,6 @@
     print(">> ...everything preallocated!\n")
 
     print(">> loading data into array(s)...")
-<<<<<<< HEAD
     if xyz_path is not None:
         for i, id_ in enumerate(tqdm.tqdm(ids)):
             with open(xyz_path / f"{id_}.xyz", "r") as f:
@@ -125,15 +119,7 @@
             with open(xanes_path / f"{id_}.txt", "r") as f:
                 xanes = load_xanes(f)
                 e, xanes_data[i, :] = xanes.spectrum
-=======
-    for i, id_ in enumerate(tqdm.tqdm(ids)):
-        with open(x_path / f"{id_}.xyz", "r") as f:
-            atoms = load_xyz(f)
-        x[i, :] = descriptor.transform(atoms)
-        with open(y_path / f"{id_}.txt", "r") as f:
-            xanes = load_xanes(f)
-            e, y[i, :] = xanes.spectrum
->>>>>>> 2e425b6a
+
     print(">> ...loaded!\n")
 
     model = torch.load(model_dir / "model.pt", map_location=torch.device("cpu"))
@@ -142,22 +128,15 @@
 
     if model_mode == "mlp" or model_mode == "cnn":
 
-<<<<<<< HEAD
         if mode == "predict_xyz":
 
             print("predict xyz structure")
-=======
-    print(">> predicting Y data with neural net...")
->>>>>>> 2e425b6a
+
 
             xanes = torch.from_numpy(xanes_data)
             xanes = xanes.float()
 
-<<<<<<< HEAD
             pred_xyz = model(xanes)
-=======
-    print(mean_squared_error(y, y_predict.detach().numpy()))
->>>>>>> 2e425b6a
 
             y = xyz_data
             y_predict = pred_xyz
@@ -299,68 +278,7 @@
 
             from plot import plot_cosine_similarity
 
-<<<<<<< HEAD
             plot_cosine_similarity(x, y, x_recon, y_recon, x_pred, y_pred, analysis_dir)
 
             print("...saved!\n")
-
-=======
-    print(">> saving Y data predictions...")
-
-    total_y = []
-    total_y_pred = []
-    for id_, y_predict_, y_ in tqdm.tqdm(zip(ids, y_predict, y)):
-        sns.set()
-        plt.figure()
-        plt.plot(y_predict_.detach().numpy(), label="prediction")
-        plt.plot(y_, label="target")
-        plt.legend(loc="upper right")
-        total_y.append(y_)
-        total_y_pred.append(y_predict_.detach().numpy())
-
-        with open(predict_dir / f"{id_}.txt", "w") as f:
-            save_xanes(f, XANES(e, y_predict_.detach().numpy()))
-            plt.savefig(predict_dir / f"{id_}.pdf")
-
-        plt.close()
-
-    total_y = np.asarray(total_y)
-    total_y_pred = np.asarray(total_y_pred)
-
-    # plotting the average loss
-    sns.set_style("dark")
-    plt.figure()
-
-    mean_y = np.mean(total_y, axis=0)
-    stddev_y = np.std(total_y, axis=0)
-    plt.plot(mean_y, label="target")
-
-    plt.fill_between(
-        np.arange(mean_y.shape[0]),
-        mean_y + stddev_y,
-        mean_y - stddev_y,
-        alpha=0.4,
-        linewidth=0,
-    )
-
-    mean_y_pred = np.mean(total_y_pred, axis=0)
-    stddev_y_pred = np.std(total_y_pred, axis=0)
-    plt.plot(mean_y_pred, label="prediction")
-    plt.fill_between(
-        np.arange(mean_y_pred.shape[0]),
-        mean_y_pred + stddev_y_pred,
-        mean_y_pred - stddev_y_pred,
-        alpha=0.4,
-        linewidth=0,
-    )
-
-    plt.legend(loc="best")
-    plt.grid()
-    plt.savefig(predict_dir / "plot.pdf")
-
-    plt.show()
-
-    print("...saved!\n")
-
->>>>>>> 2e425b6a
     return 0